--- conflicted
+++ resolved
@@ -13,6 +13,7 @@
         kwargs["obs_alphas"] = False  # obs are not considered in SARL
         super().__init__(*args, **kwargs)
 
+        self.n_agents = 1
 
         n_actions = self.struct_env.actions_per_agent
         self.convert_action_dict = {}
@@ -21,13 +22,9 @@
         for idx, i in enumerate(list_actions):
             self.convert_action_dict[idx] = np.array(i)
         self.n_actions = self.struct_env.actions_per_agent = len(list_actions)
-<<<<<<< HEAD
-        self.n_agents = 1
-=======
         self.action_histogram = {"action_" + str(k): 0 for k in
                                  range(self.n_actions)}
 
->>>>>>> 992dcf9b
     def convert_obs_multi(self, obs_multi):
         time = obs_multi[self.struct_env.agent_list[0]][-1]
         list_obs = [v for k, v in obs_multi.items()]
