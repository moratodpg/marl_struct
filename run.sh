--- conflicted
+++ resolved
@@ -1,11 +1,5 @@
 #!/bin/bash
 set -x
-<<<<<<< HEAD
-
-#
-# Warning: $3 and $4 are for discount_reward and custom_param but currently not used.
-=======
->>>>>>> 992dcf9b
 source env/bin/activate
 alg=$1
 env=$2
