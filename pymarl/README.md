--- conflicted
+++ resolved
@@ -2,14 +2,7 @@
 
 All the information to run PyMarl algorithms can be found in the [PYMARL guide.](/imp_marl/EXEC_PYMARL.md)
 
-<<<<<<< HEAD
-=======
-To reproduce the results in our paper, you will need **python 3.7!!**
 
-Conda:
-```
-./install_conda.sh
-```
 
 Virtual environment:
 ```
@@ -73,4 +66,3 @@
 The seeds are available in the [logs file](../results_scripts/download_logs.sh) that you have to download.
 The seed can be found in the corresponding config.json file.
 You just have to then add `seed=xxxxx` at the end of the python command in the `run.sh` file.
->>>>>>> a15c8a2e
