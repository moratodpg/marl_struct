--- conflicted
+++ resolved
@@ -1,22 +1,6 @@
 env: struct_sarl
 
 env_args:
-<<<<<<< HEAD
-    n_comp: 2
-    discount_reward: 0.95
-    custom_param: {}
-    state_obs: False
-    state_d_rate: False
-    state_alphas: False
-    env_correlation: False
-    campaign_cost: False
-
-learner_log_interval: 10000
-log_interval: 10000
-runner_log_interval: 10000
-test_interval: 10000
-test_nepisode: 30
-=======
   n_comp: 2
   discount_reward: 0.95
   k_comp:
@@ -35,6 +19,5 @@
 runner_log_interval: 25000
 test_interval: 25000
 test_nepisode: 100
->>>>>>> 992dcf9b
 test_greedy: True
 t_max: 2050000